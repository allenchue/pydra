from django.core.paginator import Paginator, InvalidPage, EmptyPage

from pydra_server.cluster.module import Module
from pydra_server.models import Node, pydraSettings

import logging
logger = logging.getLogger('root')

class NodeManager(Module):
    """
    Module for managing nodes.  Provides functionality for listing, creating, and editing nodes
    """

    _signals = [
        'NODE_CREATED'
        'NODE_DELETED',
        'NODE_EDITED'
    ]

    _shared = [
        'workers',
        '_idle_workers',
        '_active_workers',
        'nodes'
    ]

    def __init__(self, manager):

        self._interfaces = [
            self.node_list,
            self.node_detail,
            self.node_edit,
            self.node_status
        ]

        Module.__init__(self, manager)


    def node_detail(self, id):
        """
        Returns details for a single node
        """
        node = Node.objects.get(id=id)
        return node
        

    def node_edit(self, values):
        """
        Updates or Creates a node with the values passed in.  If an id field
        is present it will be update the existing node.  Otherwise it will
        create a new node
        """
        if values.has_key('id'):
            node = Node.objects.get(pk=values['id'])
            updated = values['port'] == node.port
            new = False
        else:
            node = Node()
            new = True

        for k,v in values.items():
            node.__dict__[k] = v
        node.save()


        #emit signals
        if new:
            self.emit('NODE_CREATED', node)

        else:            
            self.emit('NODE_UPDATED', node)


    def node_list(self, page=1):
        """
        Lists Nodes saved in the database
        """
        # get nodes
        nodes = Node.objects.all()

        # paginate
        paginator = Paginator(nodes, 25) # Show 25 nodes per page

        # Make sure page request is an int. If not, deliver first page.
        try:
            page = int(page)
        except ValueError:
            page = 1

        # If page request (9999) is out of range, deliver last page of results.
        try:
            paginatedNodes = paginator.page(page)
        except (EmptyPage, InvalidPage):
            page = paginator.num_pages
            paginatedNodes = paginator.page(page)

        #generate a list of pages to display in the pagination bar
        pages = ([i for i in range(1, 11 if page < 8 else 3)],
                [i for i in range(page-5,page+5)] if page > 7 and page < paginator.num_pages-6 else None,
                [i for i in range(paginator.num_pages-(1 if page < paginator.num_pages-6 else 9), paginator.num_pages+1)])
    
        return paginatedNodes.object_list, pages


    def node_status(self):
        """
        Returns status information about Nodes and Workers in the cluster
        """
        node_status = {}
        worker_list = self.workers
        #iterate through all the nodes adding their status
        for key, node in self.nodes.items():
            worker_status = {}
            if node.cores:
                #iterate through all the workers adding their status as well
                #also check for a worker whose should be running but is not connected
                for i in range(node.cores):
                    w_key = '%s:%s:%i' % (node.host, node.port, i)
                    html_key = '%s_%i' % (node.id, i)
                    if w_key in self._idle_workers:
                        worker_status[html_key] = (1,-1,-1)
<<<<<<< HEAD
                    elif w_key in self._active_workers:
                        task_instance_id, task_key, args, subtask_key, workunit_key = self._active_workers[w_key]
                        worker_status[html_key] = (1,task_key,subtask_key if subtask_key else -1)
=======
                    elif w_key in self._workers_working:
                        task_instance_id, task_key, args, subtask_key, workunit_key = self._workers_working[w_key]
                        worker_status[html_key] = (1,task_key,subtask_key,workunit_key if subtask_key else -1)
>>>>>>> ffa3219c
                    else:
                        worker_status[html_key] = -1

            else:
                worker_status=-1

            node_status[key] = {'status':node.status(),
                                'workers':worker_status
                            }

        return node_status

<|MERGE_RESOLUTION|>--- conflicted
+++ resolved
@@ -119,15 +119,9 @@
                     html_key = '%s_%i' % (node.id, i)
                     if w_key in self._idle_workers:
                         worker_status[html_key] = (1,-1,-1)
-<<<<<<< HEAD
                     elif w_key in self._active_workers:
                         task_instance_id, task_key, args, subtask_key, workunit_key = self._active_workers[w_key]
-                        worker_status[html_key] = (1,task_key,subtask_key if subtask_key else -1)
-=======
-                    elif w_key in self._workers_working:
-                        task_instance_id, task_key, args, subtask_key, workunit_key = self._workers_working[w_key]
                         worker_status[html_key] = (1,task_key,subtask_key,workunit_key if subtask_key else -1)
->>>>>>> ffa3219c
                     else:
                         worker_status[html_key] = -1
 
