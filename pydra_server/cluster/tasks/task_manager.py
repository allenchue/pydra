"""
    Copyright 2009 Oregon State University

    This file is part of Pydra.

    Pydra is free software: you can redistribute it and/or modify
    it under the terms of the GNU General Public License as published by
    the Free Software Foundation, either version 3 of the License, or
    (at your option) any later version.

    Pydra is distributed in the hope that it will be useful,
    but WITHOUT ANY WARRANTY; without even the implied warranty of
    MERCHANTABILITY or FITNESS FOR A PARTICULAR PURPOSE.  See the
    GNU General Public License for more details.

    You should have received a copy of the GNU General Public License
    along with Pydra.  If not, see <http://www.gnu.org/licenses/>.
"""
from __future__ import with_statement

from django.core.paginator import Paginator, InvalidPage, EmptyPage
from django.template import Context, loader

from pydra_server.cluster.module import Module
from pydra_server.cluster.tasks.tasks import *
from pydra_server.cluster.tasks import packaging
from pydra_server.models import *
from pydra_server.util import graph

from twisted.internet import reactor

from threading import Lock

import os

import logging
logger = logging.getLogger('root')


class TaskManager(Module):
    """ 
    TaskManager - Class that tracks and controls tasks available to run on the
                  cluster.
    """

    _signals = [
        'TASK_ADDED',
        'TASK_UPDATED',
        'TASK_REMOVED',
        'TASK_INVALID',
        'TASK_OUTDATED',
    ]

    _shared = [
        'get_task',
    ]    

    def __init__(self, manager, scan_interval=10):

        self._interfaces = [
            self.list_tasks,
            self.task_history,
            self.task_history_detail
        ]

        self._listeners = {
            'MANAGER_INIT':self.autodiscover,
            'TASK_RELOAD':self.read_task_package,
        }

        Module.__init__(self, manager)

        # full_task_key or pkg_name: pkg_object
        # preserved for both compatibility and efficiency
        self.registry = {} 
        self.package_dependency = graph.DirectedGraph()

        self._task_callbacks = {} # task_key : callback list

        self._lock = Lock()

        # currently no way to customize this value
        self.scan_interval = scan_interval


    def processTask(self, task, tasklist=None, parent=False):
        """ Iterates through a task and its children to build an array display information

        @param task: Task to process
        @param tasklist: Array to append data onto.  Uused for recursion.
        """
        # initial call wont have an area yet
        if tasklist==None:
            tasklist = []

        #turn the task into a tuple
        processedTask = [task.__class__.__name__, parent, task.msg]

        #add that task to the list
        tasklist.append(processedTask)

        #add all children if the task is a container
        if isinstance(task,TaskContainer):
            for subtask in task.subtasks:
                self.processTask(subtask.task, tasklist, task.id)

        return tasklist



    def processTaskProgress(self, task, tasklist=None):
        """ Iterates through a task and its children to build an array of status information
        @param task: Task to process
        @param tasklist: Array to append data onto.  Uused for recursion.
        """
        # initial call wont have an area yet
        if tasklist==None:
            tasklist = []

        #turn the task into a tuple
        processedTask = {'id':task.id, 'status':task.status(), 'progress':task.progress(), 'msg':task.progressMessage()}

        #add that task to the list
        tasklist.append(processedTask)

        #add all children if the task is a container
        if isinstance(task,TaskContainer):
            for subtask in task.subtasks:
                self.processTaskProgress(subtask.task, tasklist)

        return tasklist


    def list_tasks(self, toplevel=True, keys=None):
        """
        listTasks - builds a list of tasks
        @param keys: filters list to include only these tasks
        """
        message = {}
        # show all tasks by default
        if keys == None:
            keys = self.list_task_keys()

        for key in keys:
            try:
                last_run_instance = TaskInstance.objects.filter(task_key=key).exclude(completed=None).order_by('-completed').values_list('completed','task_key')[0]
                last_run = last_run_instance[0]
            #no instances
            except (KeyError, IndexError):
                last_run = None

            # render the form if the task has one
            task = self.registry[key].tasks[key]
            if task.form:
                t = loader.get_template('task_parameter_form.html')
                c = Context ({'form':task.form()})
                rendered_form = t.render(c)
            else:
                rendered_form = None

            message[key] = {'description':task.description ,'last_run':last_run, 'form':rendered_form}

        return message

    
    def progress(self, keys=None):
        """
        builds a dictionary of progresses for tasks
        @param keys: filters list to include only these tasks
        """
        message = {}

        # show all tasks by default
        if keys == None:
            keys = self.list_task_keys()

        # store progress of each task in a dictionary
        for key in keys:
            progress = self.processTaskProgress(self.registry[key])
            message[key] = {
                'status':progress
            }

        return message


    def autodiscover(self):
        """
        Periodically scan the task_cache folder.
        """
        task_dir = pydraSettings.tasks_dir

        old_packages = self.list_task_packages()

        files = os.listdir(task_dir)
        for filename in files:
            pkg_dir = os.path.join(task_dir, filename)
            if os.path.isdir(pkg_dir):
                pkg = self.read_task_package(filename)
                try:
                    old_packages.remove(pkg.name)
                except ValueError:
                    pass

        for pkg_name in old_packages:
            self.emit('TASK_REMOVED', pkg_name)

        reactor.callLater(self.scan_interval, self.autodiscover)


    def task_history(self, key, page):
        """
        Returns a paginated list of of times a task was run.
        """

        instances = TaskInstance.objects.filter(task_key=key) \
            .order_by('-completed').order_by('-started')
        paginator = Paginator(instances, 10)

         # If page request (9999) is out of range, deliver last page.
        try:
            paginated = paginator.page(page)

        except (EmptyPage, InvalidPage):
            page = paginator.num_pages
            paginated = paginator.page(page)

        return {
                'prev':paginated.has_previous(),
                'next':paginated.has_next(),
                'page':page,
                'instances':[instance for instance in paginated.object_list]
               }


<<<<<<< HEAD

    def retrieve_task(self, task_key, version, callback, errcallback,
            *callback_args, **callback_kwargs):
        """
        task_key is referenced as 'package_name.task_name'

        @task_key: the task key
        @version: the version of the task
        @callback: callback to make after the latest task code is retrieved
        @errcallback: callback to make if task retrieval fails
        @callback_args: additional args for the callback
        @callback_kwargs: additional keyword args for the callback
        @return task_class, pkg_version, additional_module_search_path
        """
        pkg_name = task_key[:task_key.find('.')]
        needs_update = False
        with self._lock:
            pkg = self.registry.get(pkg_name, None)
            if pkg:
                pkg_status = pkg.status
                if pkg_status == packaging.STATUS_OUTDATED:
                    # package has already entered a sync process;
                    # append the callback
                    self._task_callbacks[pkg_name].append( (callback,
                                callback_args, callback_kwargs) )
                task_class = pkg.tasks.get(task_key, None)
                if task_class and (version is None or pkg.version == version):
                    module_search_path = [pydraSettings.tasks_dir, pkg.folder \
                                         + '/lib']
                    extra_path, cycle = self._compute_module_search_path(
                            pkg_name)
                    if cycle:
                        errcallback(task_key, verison,
                                'Cycle detected in dependency')
                    else:
                        callback(task_key, version, task_class,
                                module_search_path + extra_path, *callback_args,
                                **callback_kwargs)
                else:
                    # needs update
                    pkg.status = packaging.STATUS_OUTDATED
                    needs_update = True
            else:
                # no local package contains the specified task key, but this
                # does NOT mean it is an error - try synchronizing tasks first
                needs_update = True

        if needs_update:
            self.emit('TASK_OUTDATED', pkg_name)
            try:
                self._task_callbacks[pkg_name].append( (task_key, callback,
                            callback_args, callback_kwargs) )
            except KeyError:
                self._task_callbacks[pkg_name]= [ (task_key, callback,
                            callback_args, callback_kwargs) ]


    def active_sync(self, pkg_name, response=None, phase=1):
        """
        Generates an appropriate sync request.

        @param pkg_name: the name of the task package to be updated
        @param response: response received from the remote side
        @param phase: which step the sync process is in
        """
        pkg = self.registry.get(pkg_name, None)
        if not pkg:
            # the package does not exist yet
            pkg_folder = os.path.join(pydraSettings.tasks_dir, pkg.name)
            os.mkdir(pkg_folder)
            self.read_task_package(pkg_folder)

        pkg = self.registry.get(pkg_name, None)
        return pkg.active_sync(response, phase)
            

    def passive_sync(self, pkg_name, request, phase=1):
        """
        Generates an appropriate sync response.

        @param pkg_name: the name of the task package to be updated
        @param response: response received from the remote side
        @param phase: which step the sync process is in
        """
        pkg = self.registry.get(pkg_name, None)
        if pkg:
            return pkg.passive_sync(request, phase)
        else:
            # no such task package
            return None


    def list_task_keys(self):
        return [k for k in self.registry.keys() if k.find('.') != -1]
    

    def list_task_packages(self):
        return [k for k in self.registry.keys() if k.find('.') == -1]


    def read_task_package(self, pkg_name):
        # this method is slow in finding updates of tasks
        pkg_dir = os.path.join(pydraSettings.tasks_dir, pkg_name)
        with self._lock:
            signals = []
            pkg = packaging.TaskPackage(pkg_dir)

            # find updates
            if pkg.name not in self.registry:
                signals.append('TASK_ADDED')
            else:
                if pkg.version <> self.registry[pkg.name].version:
                    signals.append('TASK_UPDATED')

            for key, task in pkg.tasks.iteritems():
                self.registry[key] = pkg
            self.registry[pkg.name] = pkg
            self.package_dependency.add_vertex(pkg.name)
            for dep in pkg.dependency:
                if dep not in self.registry.keys():
                    raise RuntimeError(
                            'Package %s has unresolved dependency issues: %s' %\
                            (pkg_name, dep))
                self.package_dependency.add_edge(pkg.name, dep)

        for signal in signals:
            # invoke attached task callbacks
            callbacks = self._task_callbacks.get(pkg_name, None)           
            while callbacks:
                task_key, callback, args, kwargs = callbacks.pop()
                callback(task_key, self.registry[pkg_name].version, *args,
                        **kwargs)
            self.emit(signal, pkg_name)
        return pkg


    def _compute_module_search_path(self, pkg_name):
        module_search_path = []
        st, cycle = graph.dfs(self.package_dependency, pkg_name)
        # computed packages on which this task depends
        required_pkgs = [self.registry[x].folder for x in \
                st.keys() if  st[x] is not None]
        module_search_path += required_pkgs
        module_search_path += [(x + '/lib') for x in required_pkgs]
        return module_search_path, cycle
=======
    def task_history_detail(self, task_id):
        """
        Returns detailed history about a specific task_instance
        """

        try:
            task_instance = TaskInstance.objects.get(id=task_id)
        except TaskInstance.DoesNotExist:
            return None

        workunits = [workunit for workunit in task_instance.workunits.all() \
            .order_by('id')]
        task = self.registry[task_instance.task_key]
        return {
                    'details':task_instance,
                    'name':task.__name__,
                    'description':task.description,
                    'workunits':workunits
               }
>>>>>>> 4770e92f
<|MERGE_RESOLUTION|>--- conflicted
+++ resolved
@@ -233,7 +233,27 @@
                }
 
 
-<<<<<<< HEAD
+    def task_history_detail(self, task_id):
+        """
+        Returns detailed history about a specific task_instance
+        """
+
+        try:
+            task_instance = TaskInstance.objects.get(id=task_id)
+        except TaskInstance.DoesNotExist:
+            return None
+
+        workunits = [workunit for workunit in task_instance.workunits.all() \
+            .order_by('id')]
+        task_key = task_instance.task_key
+        task = self.registry[task_key].tasks[task_key]
+        return {
+                    'details':task_instance,
+                    'name':task.__name__,
+                    'description':task.description,
+                    'workunits':workunits
+               }
+
 
     def retrieve_task(self, task_key, version, callback, errcallback,
             *callback_args, **callback_kwargs):
@@ -379,24 +399,4 @@
         module_search_path += required_pkgs
         module_search_path += [(x + '/lib') for x in required_pkgs]
         return module_search_path, cycle
-=======
-    def task_history_detail(self, task_id):
-        """
-        Returns detailed history about a specific task_instance
-        """
-
-        try:
-            task_instance = TaskInstance.objects.get(id=task_id)
-        except TaskInstance.DoesNotExist:
-            return None
-
-        workunits = [workunit for workunit in task_instance.workunits.all() \
-            .order_by('id')]
-        task = self.registry[task_instance.task_key]
-        return {
-                    'details':task_instance,
-                    'name':task.__name__,
-                    'description':task.description,
-                    'workunits':workunits
-               }
->>>>>>> 4770e92f
+
