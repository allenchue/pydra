--- conflicted
+++ resolved
@@ -228,434 +228,4 @@
 
 
     def __eq__(self, val):
-        return self.__repr__() == val.__repr__()
-
-<<<<<<< HEAD
-=======
-class TaskContainer(Task):
-    """
-    TaskContainer - an extension of Task that contains other tasks
-
-    TaskContainer does no work itself.  Its purpose is to allow a bigger job
-    to be broken into discrete functions.  IE.  downloading and processing.
-    """
-    def __init__(self, msg, sequential=True):
-        Task.__init__(self, msg)
-        self.subtasks = []
-        self.sequential = sequential
-
-        for task in self.subtasks:
-            task.parent = self
-
-    def add_task(self, task, percentage=None):
-        """
-        Adds a task to the container
-        """
-        subtask = SubTaskWrapper(task, percentage)
-        self.subtasks.append(subtask)
-        task.parent=self
-        task.id = '%s-%d' % (self.id,len(self.subtasks))
-
-    def reset(self):
-        for subtask in self.subtasks:
-            subtask.task.reset()
-
-    def get_subtask(self, task_path):
-        """
-        Overridden to deal with the oddity of how ContainerTask children are indicated
-        in keys.  Children are indicated as integer indexes because there may be
-        more than one of the same class.  Task.get_subtask(...) will break if the first
-        element in the task_path is an integer.  If the task_path indicates the child
-        of a ContainerTask the index will be replaced with the actual class before
-        being passed on to the child
-        """
-        if len(task_path) == 1:
-            if task_path[0] == self.__class__.__name__:
-                return self
-            else:
-                raise TaskNotFoundException("Task not found")
-
-        # pop this classes name off the list
-        task_path.pop(0)
-
-        # get index then swap index and class name
-        try:
-            index = int(task_path[0])
-            child_class = self.subtasks[index].task.__class__.__name__
-        except (ValueError, IndexError):
-            raise TaskNotFoundException("Task not found")
-        task_path[0] = child_class
-
-        # recurse down into the child
-        return self.subtasks[index].get_subtask(task_path)
-
-
-    def _work(self, **kwargs):
-        # Starts the task running all subtasks
-        result = kwargs
-        for subtask in self.subtasks:
-            logger.debug('   Starting Subtask: %s' % subtask)
-            if self.sequential:
-                #sequential task, run the task work directly (default)
-                result = subtask.task.work(args=result)
-            else:
-                #parallel task, run the subtask in its own thread
-                result = subtask.task.start(args=result)
-
-        return result
-
-
-    def _stop(self):
-        """
-        Overridden to call stop on all children
-        """
-        Task._stop(self)
-        for subtask in self.subtasks:
-            subtask._stop()
-
-
-
-    def progress(self):
-        """
-        progress - returns the progress as a number 0-100.  
-
-        A container task's progress is a derivitive of its children.
-        the progress of the child counts for a certain percentage of the 
-        progress of the parent.  This weighting can be set manually or
-        divided evenly by calculatePercentage()
-        """
-        progress = 0
-        auto_total = 100
-        auto_subtask_count = len(self.subtasks)
-        for subtask in self.subtasks:
-            if subtask.percentage:
-                auto_total -= subtask.percentage
-                auto_subtask_count -= 1
-        auto_percentage = auto_total / auto_subtask_count / float(100)
-
-        for subtask in self.subtasks:
-            if subtask.percentage:
-                percentage = subtask.percentage/float(100)
-            else:
-                percentage = auto_percentage
-
-            # if task is done it complete 100% of its work 
-            if subtask.task._status == STATUS_COMPLETE:
-                progress += 100*percentage
-
-            # task is only partially complete
-            else:
-                progress += subtask.task.progress()*percentage
-
-        return progress
-
-
-    def progressMessage(self):
-        """ 
-        returns a plain text status message
-        """
-        for subtask in self.subtasks:
-            if subtask.task._status == STATUS_RUNNING:
-                return subtask.task.progressMessage()
-
-        return None
-
-
-    def status(self):
-        """
-        getStatus - returns status of this task.  A container task's status is 
-        a derivitive of its children.
-
-        failed - if any children failed, then the task failed
-        running - if any children are running then the task is running
-        paused - paused if no other children are running
-        complete - complete if all children are complete
-        stopped - default response if no other conditions are met
-        """
-        has_paused = False
-        has_unfinished = False
-        has_failed = False
-
-        for subtask in self.subtasks:
-            status = subtask.task.status()
-            if status == STATUS_RUNNING:
-                # we can return right here because if any child is running the 
-                # container is considered to be running.  This overrides STATUS_FAILED
-                # because we want to indicate that the task is still doing something
-                # even though it should be stopped
-                return STATUS_RUNNING
-
-            elif status == STATUS_FAILED:
-                # mark has_failed flag.  this can still be overridden by a running task
-                has_failed = True
-                has_unfinished = True
-
-            elif status == STATUS_PAUSED:
-                # mark has_paused flag, can be overriden by failed or running tasks
-                has_paused = True;
-                has_unfinished = True
-
-            elif status == STATUS_STOPPED:
-                #still need to mark this status to indicate we arent complete
-                has_unfinished = True
-
-        if has_failed:
-            return STATUS_FAILED
-
-        if has_paused:
-            return STATUS_PAUSED
-
-        if not has_unfinished:
-            return STATUS_COMPLETE
-
-        # its not any other status, it must be stopped
-        return STATUS_STOPPED
-
-
-
-class ParallelTask(Task):
-    """
-    ParallelTask - is a task that can be broken into discrete work units
-    """
-    _lock = None                # general lock
-    _available_workers = 1      # number of workers available to this task
-    _data = None                # list of data for this task
-    _data_in_progress = {}      # workunits of data
-    _workunit_count = 0         # count of workunits handed out.  This is used to identify transactions
-    _workunit_complete = 0      # count of workunits completed
-    _workunit_total = 0         # total count of workunits
-    subtask = None              # subtask that is parallelized
-    subtask_key = None          # cached key from subtask
-
-    def __init__(self, msg=None):
-        Task.__init__(self, msg)
-        self._lock = Lock()
-
-    def __setattr__(self, key, value):
-        Task.__setattr__(self, key, value)
-        if key == 'subtask':
-            value.parent = self
-
-
-
-    def work(self, args, callback, callback_args={}):
-        """
-        overridden to prevent early task cleanup.  ParallelTasl._work() returns immediately even though 
-        work is likely running in the background.  There appears to be no effective way to block without 
-        interupting twisted.Reactor.  The cleanup that normally happens in work() has been moved to
-        task_complete() which will be called when there is no more work remaining.
-        """
-        self.__callback = callback
-        self._callback_args=callback_args
-
-        self._status = STATUS_RUNNING
-        results = self._work(**args)
-
-        return results
-
-
-    def progress(self):
-        """
-        progress - returns the progress as a number 0-100.
-
-        A parallel task's progress is a derivitive of its workunits:
-           COMPLETE_WORKUNITS / TOTAL_WORKUNITS
-        """
-        if self._workunit_total == 0:
-            return 0
-
-        return (self._workunit_complete+0.0) / self._workunit_total * 100
-
-
-    def _stop(self):
-        """
-        Overridden to call stop on all children
-        """
-        Task._stop(self)
-        self.subtask._stop()
-
-
-    def task_complete(self, results):
-        """
-        Should be called when all workunits have completed
-        """
-        self._status = STATUS_COMPLETE
-
-        #make a callback, if any
-        if self.__callback:
-            self.__callback(results)
-
-
-    def _work(self, **kwargs):
-        """
-        Work function overridden to delegate workunits to other Workers.
-        """
-
-        # save data, if any
-        if kwargs and kwargs.has_key('data'):
-            self._data = kwargs['data']
-            logger.debug('Paralleltask - data was passed in!!!!')
-
-        self._workunit_total = len(self._data)
-
-        self.subtask_key = self.subtask._generate_key()
-
-        logger.debug('Paralleltask - getting count of available workers')
-        self._available_workers = self.get_worker().available_workers
-        logger.debug('Paralleltask - starting, workers available: %i' % self._available_workers)
-
-
-        # if theres more than one worker assign values
-        # this check is required for cases where this is run
-        # on a single core machine.  in that case this worker
-        # is the only worker that exists
-        if self._available_workers > 1:
-            #assign initial set of work to other workers
-            for i in range(1, self._available_workers):
-                logger.debug('Paralleltask - trying to assign worker %i' % i)
-                self._assign_work()
-
-        #start a work_unit locally
-        #reactor.callLater(1, self._assign_work_local)
-        self._assign_work_local()
-
-        logger.debug('Paralleltask - initial work assigned')
-        # loop until all the data is processed
-        reactor.callLater(5, self.more_work)
-
-
-    def more_work(self):
-        # check to see if there is either work in progress or work left to process
-            with self._lock:
-                if self.STOP_FLAG:
-                    self.task_complete(None)
-
-                else:
-                    #check for more work
-                    if len(self._data_in_progress) or len(self._data):
-                        logger.debug('Paralleltask - still has more work: %s :  %s' % (self._data, self._data_in_progress))
-                        reactor.callLater(5, self.more_work)
-
-                    #all work is done, call the task specific function to combine the results 
-                    else:
-                        results = self.work_complete()
-                        self.task_complete(results)
-
-
-    def get_subtask(self, task_path):
-        if len(task_path) == 1:
-            if task_path[0] == self.__class__.__name__:
-                return self
-            else:
-                raise TaskNotFoundException("Task not found: %s" % task_path)
-
-        #pop this class off the list
-        task_path.pop(0)
-
-        #recurse down into the child
-        return self.subtask.get_subtask(task_path)
-
-
-    def _assign_work(self):
-        """
-        assign a unit of work to a Worker by requesting a worker from the compute cluster
-        """
-        data, index = self.get_work_unit()
-        if not data == None:
-            logger.debug('Paralleltask - assigning remote work')
-            self.parent.request_worker(self.subtask.get_key(), {'data':data}, index)
-
-
-    def _assign_work_local(self):
-        """
-        assign a unit of work to this Worker
-        """
-        logger.debug('Paralleltask - assigning work locally')
-        data, index = self.get_work_unit()
-        if not data == None:
-            logger.debug('Paralleltask - starting work locally')
-            self.subtask.start({'data':data}, callback=self._local_work_unit_complete, callback_args={'index':index})
-        else:
-            logger.debug('Paralleltask - no worker retrieved, idling')
-
-
-    def get_work_unit(self):
-        """
-        Get the next work unit, by default a ParallelTask expects a list of values/tuples.
-        When a arg is retrieved its removed from the list and placed in the in progress list.
-        The arg is saved so that if the node fails the args can be re-run on another node
-
-        This method *MUST* lock while it is altering the lists of data
-        """
-        logger.debug('Paralleltask - getting a workunit')
-        data = None
-        with self._lock:
-
-            #grab from the beginning of the list
-            data = self._data.pop(0)
-            self._workunit_count += 1
-
-            #remove from _data and add to in_progress
-            self._data_in_progress[self._workunit_count] = data
-        logger.debug('Paralleltask - got a workunit: %s %s' % (data, self._workunit_count))
-
-        return data, self._workunit_count;
-
-
-    def _work_unit_complete(self, results, index):
-        """
-        A work unit completed.  Handle the common management tasks to remove the data
-        from in_progress.  Also call task specific work_unit_complete(...)
-
-        This method *MUST* lock while it is altering the lists of data
-        """
-        logger.debug('Paralleltask - REMOTE Work unit completed')
-        with self._lock:
-            # run the task specific post process
-            self.work_unit_complete(self._data_in_progress[index], results)
-            self._workunit_complete += 1
-
-            # remove the workunit from _in_progress
-            del self._data_in_progress[index]
-
-        # start another work unit.  its possible there is only 1 unit left and multiple
-        # workers completing at the same time reaching this call.  _assign_work() 
-        # will handle the locking.  It will cause some threads to fail to get work but
-        # that is expected.
-        if len(self._data):
-            self._assign_work()
-
-
-    def _local_work_unit_complete(self, results, index):
-        """
-        A work unit completed.  Handle the common management tasks to remove the data
-        from in_progress.  Also call task specific work_unit_complete(...)
-
-        This method *MUST* lock while it is altering the lists of data
-        """
-        logger.debug('Paralleltask - LOCAL work unit completed')
-        with self._lock:
-            # run the task specific post process
-            self.work_unit_complete(self._data_in_progress[index], results)
-            self._workunit_complete += 1
-
-            # remove the workunit from _in_progress
-            del self._data_in_progress[index]
-
-        # start another work unit
-        if len(self._data):
-            self._assign_work_local()
-
-
-    def _worker_failed(self, index):
-        """
-        A worker failed while working.  re-add the data to the list
-        """
-        logger.warning('Paralleltask - Worker failure during workunit')
-        with self._lock:
-
-            #remove data from in progress
-            data = self._data_in_progress[index]
-            del self._data_in_progress[index]
->>>>>>> 2c51e6a4
-
+        return self.__repr__() == val.__repr__()