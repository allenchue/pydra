#!/usr/bin/env python

"""
    Copyright 2009 Oregon State University

    This file is part of Pydra.

    Pydra is free software: you can redistribute it and/or modify
    it under the terms of the GNU General Public License as published by
    the Free Software Foundation, either version 3 of the License, or
    (at your option) any later version.

    Pydra is distributed in the hope that it will be useful,
    but WITHOUT ANY WARRANTY; without even the implied warranty of
    MERCHANTABILITY or FITNESS FOR A PARTICULAR PURPOSE.  See the
    GNU General Public License for more details.

    You should have received a copy of the GNU General Public License
    along with Pydra.  If not, see <http://www.gnu.org/licenses/>.
"""

# ==========================================================
# Setup django environment 
# ==========================================================

import sys
import os

#python magic to add the current directory to the pythonpath
sys.path.append(os.getcwd())

#
if not os.environ.has_key('DJANGO_SETTINGS_MODULE'):
    os.environ['DJANGO_SETTINGS_MODULE'] = 'settings'

# ==========================================================
# Done setting up django environment
# ==========================================================
import os, sys, time

# should be executed before any other reactor stuff to prevent from using non
# glib2 event loop which we need for dbus
from twisted.internet import glib2reactor
glib2reactor.install()


from twisted.application import service
from twisted.internet.error import AlreadyCalled

from pydra_server.cluster.amf.interface import AMFInterface
from pydra_server.cluster.module import ModuleManager
from pydra_server.cluster.module.master import *
from pydra_server.cluster.tasks.task_manager import TaskManager
from pydra_server.models import pydraSettings

# init logging
import settings
from pydra_server.logging.logger import init_logging
logger = init_logging(settings.LOG_FILENAME_MASTER)


class Master(ModuleManager):
    """
    Master is the server that controls the cluster.  There must be one and only one master
    per cluster (for now).  It will direct and delegate work taking place on the Nodes and Workers
    """

    def __init__(self):
        logger.info('====== starting master ======')
        """
        List of modules to load.  They will be loaded sequentially
        """
<<<<<<< HEAD
        self.modules = [
            AutoDiscoveryModule,
            NodeConnectionManager,
            WorkerConnectionManager,
            TaskManager,
            TaskScheduler,
            AMFInterface,
            NodeManager
        ]
=======
        #lock for two reasons:
        #  1) connect() cannot be called more than once at a time
        #  2) if a node fails while connecting the reconnect call will block till 
        #     connections are finished
        with self._lock:
            self.connecting=True

            # make sure the various states are in sync
            for i in Node.objects.all():
                if i.id not in self.nodes:
                    self.nodes[i.id] = i
                if (i.host, i.port) in self.known_nodes:
                    self.known_nodes.discard((i.host, i.port))

            "Begin the connection process"
            connections = []
            self.attempts = []
            for id, node in self.nodes.items():
                #only connect to nodes that aren't connected yet
                if not node.ref:
                    factory = NodeClientFactory(node, self)
                    reactor.connectTCP(node.host, node.port, factory)

                    # SSH authentication is not currently supported with perspectiveBroker.
                    # For now we'll perform a key handshake within the info/init handshake that already
                    # occurs.  Prior to the handshake completing access will be limited to info which
                    # is informational only.
                    #
                    # Note: The first time connecting to the node will accept and register whatever
                    # key is passed to it.  This is a small trade of in temporary insecurity to simplify
                    # this can be avoided by manually generating and setting the keys
                    #
                    #credential = credentials.SSHPrivateKey('master', 'RSA', node.pub_key, '', '')
                    credential = credentials.UsernamePassword('master', '1234')

                    deferred = factory.login(credential, client=self)
                    connections.append(deferred)
                    self.attempts.append(node)

            defer.DeferredList(connections, consumeErrors=True).addCallbacks(
                self.nodes_connected, errbackArgs=("Failed to Connect"))

            # Release the connection flag.
            self.connecting=False


    def nodes_connected(self, results):
        """
        Called with the results of all connection attempts.  Store connections and retrieve info from node.
        The node will respond with info including how many workers it has.
        """
        # process each connected node
        failures = False

        for result, node in zip(results, self.attempts):

            #successes
            if result[0]:
                # save reference for remote calls
                node.ref = result[1]
                d = node.ref.callRemote('get_key')
                d.addCallback(self.check_node, node)


            #failures
            else:
                logger.error('node:%s:%s - failed to connect' % (node.host, node.port))
                node.ref = None
                failures = True


        #single call to reconnect for all failures
        if failures:
            self.reconnect_nodes()

        else:
            self.reconnect_count = 0

    def check_node(self, key, node):
        # node.pub_key is set only for paired nodes, make sure we don't attempt
        # to pair with a known pub key
        duplicate = ''.join(key) in [i.pub_key for i in self.nodes.values()]
        if duplicate and not node.pub_key:
            logger.info('deleting %s:%s - duplicate' % (node.host, node.port))
            node.delete()
            return

        # Authenticate with the node
        pub_key = node.load_pub_key()
        self.rsa_client.auth(node.ref, self.receive_key_node, server_key=pub_key, node=node)

        logger.info('node:%s:%s - connected' % (node.host, node.port))


    def reconnect_nodes(self, reset_counter=False):
        """
        Called to signal that a reconnection attempt is needed for one or more nodes.  This is the single control
        for requested reconnection.  This single control is used to ensure at most 
        one request for reconnection is pending.
        """
        #lock - Blocking here ensures that connect() cannot happen while requesting
        #       a reconnect.
        with self._lock:
            #reconnecting flag ensures that connect is only called a single time
            #it's possible that multiple nodes can have problems at the same time
            #reset_counter overrides this
            if not self.connecting or reset_counter:
                self.connecting = True

                #reset the counter, useful when a new failure occurs
                if reset_counter:
                    #cancel existing call if any
                    if self.reconnect_call_ID:
                        try:
                            self.reconnect_call_ID.cancel()

                        # There is a slight chance that this method can be called
                        # and receive the lock, after connect() has been called.
                        # in that case reconnect_call_ID will point to an already called
                        # item.  The error can just be ignored as the locking will ensure
                        # the call we are about to make does not start
                        # until the first one does.
                        except AlreadyCalled:
                            pass

                    self.reconnect_count = 0

                reconnect_delay = 5*pow(2, self.reconnect_count)
                #let increment grow exponentially to 5 minutes
                if self.reconnect_count < 6:
                    self.reconnect_count += 1 
                logger.debug('reconnecting in %i seconds' % reconnect_delay)
                self.reconnect_call_ID = reactor.callLater(reconnect_delay, self.connect)


    def receive_key_node(self, key, node=None, **kwargs):
        """
        Receives the public key from the node
        """
        logger.debug("saving public key from node: %s" % node)
        node.pub_key = key
        node.save()


    def init_node(self, node):
        """
        Start the initialization sequence with the node.  The first
        step is to query it for its information.
        """
        d = node.ref.callRemote('info')
        d.addCallback(self.add_node, node=node)


    def add_node(self, info, node):
        """
        Process Node information.  Most will just be stored for later use.  Info will include
        a list of workers.  The master will then connect to all Workers.
        """

        # save node's information in the database
        node.cores = info['cores']
        node.cpu_speed = info['cpu']
        node.memory = info['memory']
        node.save()

        #node key to be used by node and its workers
        node_key_str = '%s:%s' % (node.host, node.port)

        # add all workers
        for i in range(node.cores):
            worker_key = '%s:%i' % (node_key_str, i)
            self.worker_checker.addUser(worker_key, '1234')


        # we have allowed access for all the workers, tell the node to init
        d = node.ref.callRemote('init', self.host, pydraSettings.port, node_key_str)
        d.addCallback(self.node_ready, node)


    def node_ready(self, result, node):
        """ 
        Called when a call to initialize a Node is successful
        """
        logger.info('node:%s - ready' % node)


    def worker_authenticated(self, worker_avatar):
        """
        Callback when a worker has been successfully authenticated
        """
        #request status to determine what this worker was doing
        deferred = worker_avatar.remote.callRemote('status')
        deferred.addCallback(self.add_worker, worker=worker_avatar, worker_key=worker_avatar.name)


    def add_worker(self, result, worker, worker_key):
        """
        Add a worker avatar as worker available to the cluster.  There are two possible scenarios:
        1) Only the worker was started/restarted, it is idle
        2) Only master was restarted.  Workers previous status must be reestablished

        The best way to determine the state of the worker is to ask it.  It will return its status
        plus any relevent information for reestablishing it's status
        """
        # worker is working and it was the master for its task
        if result[0] == WORKER_STATUS_WORKING:
            logger.info('worker:%s - is still working' % worker_key)
            #record what the worker is working on
            #self._workers_working[worker_key] = task_key

        # worker is finished with a task
        elif result[0] == WORKER_STATUS_FINISHED:
            logger.info('worker:%s - was finished, requesting results' % worker_key)
            #record what the worker is working on
            #self._workers_working[worker_key] = task_key

            #check if the Worker acting as master for this task is ready
            if (True):
                #TODO
                pass

            #else not ready to send the results
            else:
                #TODO
                pass

        #otherwise its idle
        else:
            with self._lock:
                self.workers[worker_key] = worker
                # worker shouldn't already be in the idle queue but check anyway
                if not worker_key in self._workers_idle:
                    self._workers_idle.append(worker_key)
                    logger.info('worker:%s - added to idle workers' % worker_key)


    def remove_worker(self, worker_key):
        """
        Called when a worker disconnects
        """
        with self._lock:
            # if idle, just remove it.  no need to do anything else
            if worker_key in self._workers_idle:
                logger.info('worker:%s - removing worker from idle pool' % worker_key)
                self._workers_idle.remove(worker_key)

            #worker was working on a task, need to clean it up
            else:
                removed_worker = self._workers_working[worker_key]

                #worker was working on a subtask, return unfinished work to main worker
                if removed_worker[3]:
                    logger.warning('%s failed during task, returning work unit' % worker_key)
                    task_instance = TaskInstance.objects.get(id=removed_worker[0])
                    main_worker = self.workers[task_instance.worker]
                    if main_worker:
                        d = main_worker.remote.callRemote('return_work', removed_worker[3], removed_worker[4])
                        d.addCallback(self.return_work_success, worker_key)
                        d.addErrback(self.return_work_failed, worker_key)

                    else:
                        #if we don't have a main worker listed it probably already was disconnected
                        #just call successful to clean up the worker
                        self.return_work_success(None, worker_key)

                #worker was main worker for a task.  cancel the task and tell any
                #workers working on subtasks to stop.  Cannot recover from the 
                #main worker going down
                else:
                    #TODO
                    pass


    def return_work_success(self, results, worker_key):
        """
        Work was sucessful returned to the main worker
        """
        with self._lock:
            del self._workers_working[worker_key]


    def return_work_failed(self, results, worker_key):
        """
        A worker disconnected and the method call to return the work failed
        """
        pass


    def select_worker(self, task_instance_id, task_key, args={}, subtask_key=None, workunit_key=None):
        """
        Select a worker to use for running a task or subtask
        """
        #lock, selecting workers must be threadsafe
        with self._lock:
            if len(self._workers_idle):
                #move the first worker to the working state storing the task its working on
                worker_key = self._workers_idle.pop(0)
                self._workers_working[worker_key] = (task_instance_id, task_key, args, subtask_key, workunit_key)

                #return the worker object, not the key
                return self.workers[worker_key]
            else:
                return None


    def queue_task(self, task_key, args={}, subtask_key=None):
        """
        Queue a task to be run.  All task requests come through this method.  It saves their
        information in the database.  If the cluster has idle resources it will start the task
        immediately, otherwise it will queue the task until it is ready.
        """
        logger.info('Task:%s:%s - Queued:  %s' % (task_key, subtask_key, args))

        #create a TaskInstance instance and save it
        task_instance = TaskInstance()
        task_instance.task_key = task_key
        task_instance.subtask_key = subtask_key
        task_instance.args = simplejson.dumps(args)
        task_instance.save()

        #queue the task and signal attempt to start it
        with self._lock_queue:
            self._queue.append(task_instance)
        self.advance_queue()

        return task_instance


    def cancel_task(self, task_id):
        """
        Cancel a task.  This function is used to cancel a task that was scheduled. 
        If the task is in the queue still, remove it.  If it is running then
        send signals to all workers assigned to it to stop work immediately.
        """
        task_instance = TaskInstance.objects.get(id=task_id)
        logger.info('Cancelling Task: %s' % task_id)
        with self._lock_queue:
            if task_instance in self._queue:
                #was still in queue
                self._queue.remove(task_instance)
                logger.debug('Cancelling Task, was in queue: %s' % task_id)
            else:
                logger.debug('Cancelling Task, is running: %s' % task_id)
                #get all the workers to stop
                for worker_key, worker_task in self._workers_working.items():
                    if worker_task[0] == task_id:
                        worker = self.workers[worker_key]
                        logger.debug('signalling worker to stop: %s' % worker_key)
                        worker.remote.callRemote('stop_task')

                self._running.remove(task_instance)

            task_instance.completion_type = STATUS_CANCELLED
            task_instance.save()

            return 1


    def advance_queue(self):
        """
        Advances the queue.  If there is a task waiting it will be started, otherwise the cluster will idle.
        This should be called whenever a resource becomes available or a new task is queued
        """
        logger.debug('advancing queue: %s' % self._queue)
        with self._lock_queue:
            try:
                task_instance = self._queue[0]

            except IndexError:
                #if there was nothing in the queue then fail silently
                logger.debug('No tasks in queue, idling')
                return False

            if self.run_task(task_instance.id, task_instance.task_key, simplejson.loads(task_instance.args), task_instance.subtask_key):
                #task started, update its info and remove it from the queue
                logger.info('Task:%s:%s - starting' % (task_instance.task_key, task_instance.subtask_key))
                task_instance.started = datetime.datetime.now()
                task_instance.completion_type = STATUS_RUNNING
                task_instance.save()

                del self._queue[0]
                self._running.append(task_instance)

            else:
                # cluster does not have idle resources.
                # task will stay in the queue
                logger.debug('Task:%s:%s - no resources available, remaining in queue' % (task_instance.task_key, task_instance.subtask_key))
                return False


    def run_task(self, task_instance_id, task_key, args={}, subtask_key=None, workunit_key=None):
        """
        Run the task specified by the task_key.  This shouldn't be called directly.  Tasks should
        be queued with queue_task().  If the cluster has idle resources it will be run automatically

        This function is used internally by the cluster for parallel processing work requests.  Work
        requests are never queued.  If there is no resource available the main worker for the task
        should be informed and it can readjust its count of available resources.  Any type of resource
        sharing logic should be handled within select_worker() to keep the logic organized.
        """

        # get a worker for this task
        worker = self.select_worker(task_instance_id, task_key, args, subtask_key, workunit_key)
        # determine how many workers are available for this task
        available_workers = len(self._workers_idle)+1

        if worker:
            logger.debug('Worker:%s - Assigned to task: %s:%s %s' % (worker.name, task_key, subtask_key, args))
            d = worker.remote.callRemote('run_task', task_key, args, subtask_key, workunit_key, available_workers)
            d.addCallback(self.run_task_successful, worker, task_instance_id, subtask_key)
            return worker

        # no worker was available
        # just return 0 (false), the calling function will decided what to do,
        # depending what called run_task, different error handling will apply
        else:
            logger.warning('No worker available')
            return None

    def run_task_successful(self, results, worker, task_instance_id, subtask_key=None):

        #save the history of what workers work on what task/subtask
        #its needed for tracking finished work in ParallelTasks and will aide in Fault recovery
        #it might also be useful for analysis purposes if one node is faulty
        if subtask_key:
            #TODO, update model and record what workers worked on what subtasks
            pass

        else:
            task_instance = TaskInstance.objects.get(id=task_instance_id)
            task_instance.worker = worker.name
            task_instance.save()


    def send_results(self, worker_key, results, workunit_key):
        """
        Called by workers when they have completed their task.

            Tasks runtime and log should be saved in the database
        """
        logger.debug('Worker:%s - sent results: %s' % (worker_key, results))
        with self._lock:
            task_instance_id, task_key, args, subtask_key, workunit_key = self._workers_working[worker_key]
            logger.info('Worker:%s - completed: %s:%s (%s)' % (worker_key, task_key, subtask_key, workunit_key))

            # release the worker back into the idle pool
            # this must be done before informing the 
            # main worker.  otherwise a new work request
            # can be made before the worker is released
            del self._workers_working[worker_key]
            self._workers_idle.append(worker_key)

            #if this was the root task for the job then save info.  Ignore the fact that the task might have
            #been canceled.  If its 100% complete, then mark it as such.
            if not subtask_key:
                with self._lock_queue:
                    task_instance = TaskInstance.objects.get(id=task_instance_id)
                    task_instance.completed = datetime.datetime.now()
                    task_instance.completion_type = STATUS_COMPLETE
                    task_instance.save()

                    #remove task instance from running queue
                    try:
                        self._running.remove(task_instance)
                    except ValueError:
                        # was already removed by cancel
                        pass

            else:
                #check to make sure the task was still in the queue.  Its possible this call was made at the same
                # time a task was being canceled.  Only worry about sending the reults back to the Task Head
                # if the task is still running
                task_instance = TaskInstance.objects.get(id=task_instance_id)
                with self._lock_queue:
                    if task_instance in self._running:
                        #if this was a subtask the main task needs the results and to be informed
                        task_instance = TaskInstance.objects.get(id=task_instance_id)
                        main_worker = self.workers[task_instance.worker]
                        logger.debug('Worker:%s - informed that subtask completed' % task_instance.worker)
                        main_worker.remote.callRemote('receive_results', results, subtask_key, workunit_key)
                    else:
                        logger.debug('Worker:%s - returned a subtask but the task is no longer running.  discarding value.' % worker_key)

        #attempt to advance the queue
        self.advance_queue()


    def task_failed(self, worker_key, results, workunit_key):
        """
        Called by workers when the task they were running throws an exception
        """
        with self._lock:
            task_instance_id, task_key, args, subtask_key, workunit_key = self._workers_working[worker_key]
            logger.info('Worker:%s - failed: %s:%s (%s)' % (worker_key, task_key, subtask_key, workunit_key))


            # cancel the task and send notice to all other workers to stop
            # working on this task.  This may be partially recoverable but that
            # is not included for now.
            with self._lock_queue:

                # release the worker back into the idle pool
                del self._workers_working[worker_key]
                self._workers_idle.append(worker_key)

                task_instance = TaskInstance.objects.get(id=task_instance_id)
                task_instance.completed = datetime.datetime.now()
                task_instance.completion_type = STATUS_FAILED
                task_instance.save()

                for worker_key, worker_task in self._workers_working.items():
                    if worker_task[0] == task_instance_id:
                        worker = self.workers[worker_key]
                        logger.debug('signalling worker to stop: %s' % worker_key)
                        worker.remote.callRemote('stop_task')

                #remove task instance from running queue
                try:
                    self._running.remove(task_instance)
                except ValueError:
                    # was already removed
                    pass

        #attempt to advance the queue
        self.advance_queue()

    def fetch_task_status(self):
        """
        updates the list of statuses.  this function is used because all
        workers must be queried to receive status updates.  This results in a
        list of deferred objects.  There is no way to block until the results
        are ready.  instead this function updates all the statuses.  Subsequent
        calls for status will be able to fetch the status.  It may be delayed 
        by a few seconds but thats minor when considering a task that could run
        for hours.

        For now, statuses are only queried for Main Workers.  Including 
        statuses of subtasks requires additional logic and overhead to pass the
        intermediate results to the main worker.
        """

        # limit updates so multiple controllers won't cause excessive updates
        now = datetime.datetime.now()
        if self._next_task_status_update < now:
            workers = self.workers
            for key, data in self._workers_working.items():
                if not data[3]:
                    worker = workers[key]
                    task_instance_id = data[0]
                    deferred = worker.remote.callRemote('task_status')
                    deferred.addCallback(self.fetch_task_status_success, task_instance_id)
            self.next_task_status_update = now + datetime.timedelta(0, 3)


    def fetch_task_status_success(self, result, task_instance_id):
        """
        updates task status list with response from worker used in conjunction
        with fetch_task_status()
        """
        self._task_statuses[task_instance_id] = result


    def task_statuses(self):
        """
        Returns the status of all running tasks.  This is a detailed list
        of progress and status messages.
        """

        # tell the master to fetch the statuses for the task.
        # this may or may not complete by the time we process the list
        self.fetch_task_status()

        statuses = {}
        for instance in self._queue:
            statuses[instance.id] = {'s':STATUS_STOPPED}

        for instance in self._running:
            start = time.mktime(instance.started.timetuple())

            # call worker to get status update
            try:
                progress = self._task_statuses[instance.id]

            except KeyError:
                # its possible that the progress does not exist yet. because
                # the task has just started and fetch_task_status is not complete
                pass
                progress = -1

            statuses[instance.id] = {'s':STATUS_RUNNING, 't':start, 'p':progress}

        return statuses


    def worker_stopped(self, worker_key):
        """
        Called by workers when they have stopped due to a cancel task request.
        """
        with self._lock:
            logger.info(' Worker:%s - stopped' % worker_key)

            # release the worker back into the idle pool
            # this must be done before informing the 
            # main worker.  otherwise a new work request
            # can be made before the worker is released
            del self._workers_working[worker_key]
            self._workers_idle.append(worker_key)

        #attempt to advance the queue
        self.advance_queue()


    def request_worker(self, workerAvatar, subtask_key, args, workunit_key):
        """
        Called by workers running a Parallel task.  This is a request
        for a worker in the cluster to process a workunit from a task
        """

        #get the task key and run the task.  The key is looked up
        #here so that a worker can only request a worker for the 
        #their current task.
        worker = self._workers_working[workerAvatar.name]
        task_instance = TaskInstance.objects.get(id=worker[0])
        logger.debug('Worker:%s - request for worker: %s:%s' % (workerAvatar.name, subtask_key, args))

        # lock queue and check status of task to ensure no lost workers
        # due to a canceled task
        with self._lock_queue:
            if task_instance in self._running:
                self.run_task(worker[0], worker[1], args, subtask_key, workunit_key)

            else:
                logger.debug('Worker:%s - request for worker failed, task is not running' % (workerAvatar.name))



class MasterRealm:
    """
    Realm used by the Master server to assign avatars.
    """
    implements(portal.IRealm)
    def requestAvatar(self, avatarID, mind, *interfaces):
        assert pb.IPerspective in interfaces

        if avatarID == 'controller':
            avatar = ControllerAvatar(avatarID)
            avatar.server = self.server
            avatar.attached(mind)
            logger.info('controller:%s - connected' % avatarID)
>>>>>>> d23385da

        print self.modules
        ModuleManager.__init__(self, self.modules)

        self.emit_signal('MASTER_INIT')


#setup application used by twistd
master = Master()

application = service.Application("Pydra Master")

for service in master.get_services():
    print 'Starting service'
    service.setServiceParent(application)
<|MERGE_RESOLUTION|>--- conflicted
+++ resolved
@@ -67,10 +67,10 @@
 
     def __init__(self):
         logger.info('====== starting master ======')
+
         """
         List of modules to load.  They will be loaded sequentially
         """
-<<<<<<< HEAD
         self.modules = [
             AutoDiscoveryModule,
             NodeConnectionManager,
@@ -80,657 +80,6 @@
             AMFInterface,
             NodeManager
         ]
-=======
-        #lock for two reasons:
-        #  1) connect() cannot be called more than once at a time
-        #  2) if a node fails while connecting the reconnect call will block till 
-        #     connections are finished
-        with self._lock:
-            self.connecting=True
-
-            # make sure the various states are in sync
-            for i in Node.objects.all():
-                if i.id not in self.nodes:
-                    self.nodes[i.id] = i
-                if (i.host, i.port) in self.known_nodes:
-                    self.known_nodes.discard((i.host, i.port))
-
-            "Begin the connection process"
-            connections = []
-            self.attempts = []
-            for id, node in self.nodes.items():
-                #only connect to nodes that aren't connected yet
-                if not node.ref:
-                    factory = NodeClientFactory(node, self)
-                    reactor.connectTCP(node.host, node.port, factory)
-
-                    # SSH authentication is not currently supported with perspectiveBroker.
-                    # For now we'll perform a key handshake within the info/init handshake that already
-                    # occurs.  Prior to the handshake completing access will be limited to info which
-                    # is informational only.
-                    #
-                    # Note: The first time connecting to the node will accept and register whatever
-                    # key is passed to it.  This is a small trade of in temporary insecurity to simplify
-                    # this can be avoided by manually generating and setting the keys
-                    #
-                    #credential = credentials.SSHPrivateKey('master', 'RSA', node.pub_key, '', '')
-                    credential = credentials.UsernamePassword('master', '1234')
-
-                    deferred = factory.login(credential, client=self)
-                    connections.append(deferred)
-                    self.attempts.append(node)
-
-            defer.DeferredList(connections, consumeErrors=True).addCallbacks(
-                self.nodes_connected, errbackArgs=("Failed to Connect"))
-
-            # Release the connection flag.
-            self.connecting=False
-
-
-    def nodes_connected(self, results):
-        """
-        Called with the results of all connection attempts.  Store connections and retrieve info from node.
-        The node will respond with info including how many workers it has.
-        """
-        # process each connected node
-        failures = False
-
-        for result, node in zip(results, self.attempts):
-
-            #successes
-            if result[0]:
-                # save reference for remote calls
-                node.ref = result[1]
-                d = node.ref.callRemote('get_key')
-                d.addCallback(self.check_node, node)
-
-
-            #failures
-            else:
-                logger.error('node:%s:%s - failed to connect' % (node.host, node.port))
-                node.ref = None
-                failures = True
-
-
-        #single call to reconnect for all failures
-        if failures:
-            self.reconnect_nodes()
-
-        else:
-            self.reconnect_count = 0
-
-    def check_node(self, key, node):
-        # node.pub_key is set only for paired nodes, make sure we don't attempt
-        # to pair with a known pub key
-        duplicate = ''.join(key) in [i.pub_key for i in self.nodes.values()]
-        if duplicate and not node.pub_key:
-            logger.info('deleting %s:%s - duplicate' % (node.host, node.port))
-            node.delete()
-            return
-
-        # Authenticate with the node
-        pub_key = node.load_pub_key()
-        self.rsa_client.auth(node.ref, self.receive_key_node, server_key=pub_key, node=node)
-
-        logger.info('node:%s:%s - connected' % (node.host, node.port))
-
-
-    def reconnect_nodes(self, reset_counter=False):
-        """
-        Called to signal that a reconnection attempt is needed for one or more nodes.  This is the single control
-        for requested reconnection.  This single control is used to ensure at most 
-        one request for reconnection is pending.
-        """
-        #lock - Blocking here ensures that connect() cannot happen while requesting
-        #       a reconnect.
-        with self._lock:
-            #reconnecting flag ensures that connect is only called a single time
-            #it's possible that multiple nodes can have problems at the same time
-            #reset_counter overrides this
-            if not self.connecting or reset_counter:
-                self.connecting = True
-
-                #reset the counter, useful when a new failure occurs
-                if reset_counter:
-                    #cancel existing call if any
-                    if self.reconnect_call_ID:
-                        try:
-                            self.reconnect_call_ID.cancel()
-
-                        # There is a slight chance that this method can be called
-                        # and receive the lock, after connect() has been called.
-                        # in that case reconnect_call_ID will point to an already called
-                        # item.  The error can just be ignored as the locking will ensure
-                        # the call we are about to make does not start
-                        # until the first one does.
-                        except AlreadyCalled:
-                            pass
-
-                    self.reconnect_count = 0
-
-                reconnect_delay = 5*pow(2, self.reconnect_count)
-                #let increment grow exponentially to 5 minutes
-                if self.reconnect_count < 6:
-                    self.reconnect_count += 1 
-                logger.debug('reconnecting in %i seconds' % reconnect_delay)
-                self.reconnect_call_ID = reactor.callLater(reconnect_delay, self.connect)
-
-
-    def receive_key_node(self, key, node=None, **kwargs):
-        """
-        Receives the public key from the node
-        """
-        logger.debug("saving public key from node: %s" % node)
-        node.pub_key = key
-        node.save()
-
-
-    def init_node(self, node):
-        """
-        Start the initialization sequence with the node.  The first
-        step is to query it for its information.
-        """
-        d = node.ref.callRemote('info')
-        d.addCallback(self.add_node, node=node)
-
-
-    def add_node(self, info, node):
-        """
-        Process Node information.  Most will just be stored for later use.  Info will include
-        a list of workers.  The master will then connect to all Workers.
-        """
-
-        # save node's information in the database
-        node.cores = info['cores']
-        node.cpu_speed = info['cpu']
-        node.memory = info['memory']
-        node.save()
-
-        #node key to be used by node and its workers
-        node_key_str = '%s:%s' % (node.host, node.port)
-
-        # add all workers
-        for i in range(node.cores):
-            worker_key = '%s:%i' % (node_key_str, i)
-            self.worker_checker.addUser(worker_key, '1234')
-
-
-        # we have allowed access for all the workers, tell the node to init
-        d = node.ref.callRemote('init', self.host, pydraSettings.port, node_key_str)
-        d.addCallback(self.node_ready, node)
-
-
-    def node_ready(self, result, node):
-        """ 
-        Called when a call to initialize a Node is successful
-        """
-        logger.info('node:%s - ready' % node)
-
-
-    def worker_authenticated(self, worker_avatar):
-        """
-        Callback when a worker has been successfully authenticated
-        """
-        #request status to determine what this worker was doing
-        deferred = worker_avatar.remote.callRemote('status')
-        deferred.addCallback(self.add_worker, worker=worker_avatar, worker_key=worker_avatar.name)
-
-
-    def add_worker(self, result, worker, worker_key):
-        """
-        Add a worker avatar as worker available to the cluster.  There are two possible scenarios:
-        1) Only the worker was started/restarted, it is idle
-        2) Only master was restarted.  Workers previous status must be reestablished
-
-        The best way to determine the state of the worker is to ask it.  It will return its status
-        plus any relevent information for reestablishing it's status
-        """
-        # worker is working and it was the master for its task
-        if result[0] == WORKER_STATUS_WORKING:
-            logger.info('worker:%s - is still working' % worker_key)
-            #record what the worker is working on
-            #self._workers_working[worker_key] = task_key
-
-        # worker is finished with a task
-        elif result[0] == WORKER_STATUS_FINISHED:
-            logger.info('worker:%s - was finished, requesting results' % worker_key)
-            #record what the worker is working on
-            #self._workers_working[worker_key] = task_key
-
-            #check if the Worker acting as master for this task is ready
-            if (True):
-                #TODO
-                pass
-
-            #else not ready to send the results
-            else:
-                #TODO
-                pass
-
-        #otherwise its idle
-        else:
-            with self._lock:
-                self.workers[worker_key] = worker
-                # worker shouldn't already be in the idle queue but check anyway
-                if not worker_key in self._workers_idle:
-                    self._workers_idle.append(worker_key)
-                    logger.info('worker:%s - added to idle workers' % worker_key)
-
-
-    def remove_worker(self, worker_key):
-        """
-        Called when a worker disconnects
-        """
-        with self._lock:
-            # if idle, just remove it.  no need to do anything else
-            if worker_key in self._workers_idle:
-                logger.info('worker:%s - removing worker from idle pool' % worker_key)
-                self._workers_idle.remove(worker_key)
-
-            #worker was working on a task, need to clean it up
-            else:
-                removed_worker = self._workers_working[worker_key]
-
-                #worker was working on a subtask, return unfinished work to main worker
-                if removed_worker[3]:
-                    logger.warning('%s failed during task, returning work unit' % worker_key)
-                    task_instance = TaskInstance.objects.get(id=removed_worker[0])
-                    main_worker = self.workers[task_instance.worker]
-                    if main_worker:
-                        d = main_worker.remote.callRemote('return_work', removed_worker[3], removed_worker[4])
-                        d.addCallback(self.return_work_success, worker_key)
-                        d.addErrback(self.return_work_failed, worker_key)
-
-                    else:
-                        #if we don't have a main worker listed it probably already was disconnected
-                        #just call successful to clean up the worker
-                        self.return_work_success(None, worker_key)
-
-                #worker was main worker for a task.  cancel the task and tell any
-                #workers working on subtasks to stop.  Cannot recover from the 
-                #main worker going down
-                else:
-                    #TODO
-                    pass
-
-
-    def return_work_success(self, results, worker_key):
-        """
-        Work was sucessful returned to the main worker
-        """
-        with self._lock:
-            del self._workers_working[worker_key]
-
-
-    def return_work_failed(self, results, worker_key):
-        """
-        A worker disconnected and the method call to return the work failed
-        """
-        pass
-
-
-    def select_worker(self, task_instance_id, task_key, args={}, subtask_key=None, workunit_key=None):
-        """
-        Select a worker to use for running a task or subtask
-        """
-        #lock, selecting workers must be threadsafe
-        with self._lock:
-            if len(self._workers_idle):
-                #move the first worker to the working state storing the task its working on
-                worker_key = self._workers_idle.pop(0)
-                self._workers_working[worker_key] = (task_instance_id, task_key, args, subtask_key, workunit_key)
-
-                #return the worker object, not the key
-                return self.workers[worker_key]
-            else:
-                return None
-
-
-    def queue_task(self, task_key, args={}, subtask_key=None):
-        """
-        Queue a task to be run.  All task requests come through this method.  It saves their
-        information in the database.  If the cluster has idle resources it will start the task
-        immediately, otherwise it will queue the task until it is ready.
-        """
-        logger.info('Task:%s:%s - Queued:  %s' % (task_key, subtask_key, args))
-
-        #create a TaskInstance instance and save it
-        task_instance = TaskInstance()
-        task_instance.task_key = task_key
-        task_instance.subtask_key = subtask_key
-        task_instance.args = simplejson.dumps(args)
-        task_instance.save()
-
-        #queue the task and signal attempt to start it
-        with self._lock_queue:
-            self._queue.append(task_instance)
-        self.advance_queue()
-
-        return task_instance
-
-
-    def cancel_task(self, task_id):
-        """
-        Cancel a task.  This function is used to cancel a task that was scheduled. 
-        If the task is in the queue still, remove it.  If it is running then
-        send signals to all workers assigned to it to stop work immediately.
-        """
-        task_instance = TaskInstance.objects.get(id=task_id)
-        logger.info('Cancelling Task: %s' % task_id)
-        with self._lock_queue:
-            if task_instance in self._queue:
-                #was still in queue
-                self._queue.remove(task_instance)
-                logger.debug('Cancelling Task, was in queue: %s' % task_id)
-            else:
-                logger.debug('Cancelling Task, is running: %s' % task_id)
-                #get all the workers to stop
-                for worker_key, worker_task in self._workers_working.items():
-                    if worker_task[0] == task_id:
-                        worker = self.workers[worker_key]
-                        logger.debug('signalling worker to stop: %s' % worker_key)
-                        worker.remote.callRemote('stop_task')
-
-                self._running.remove(task_instance)
-
-            task_instance.completion_type = STATUS_CANCELLED
-            task_instance.save()
-
-            return 1
-
-
-    def advance_queue(self):
-        """
-        Advances the queue.  If there is a task waiting it will be started, otherwise the cluster will idle.
-        This should be called whenever a resource becomes available or a new task is queued
-        """
-        logger.debug('advancing queue: %s' % self._queue)
-        with self._lock_queue:
-            try:
-                task_instance = self._queue[0]
-
-            except IndexError:
-                #if there was nothing in the queue then fail silently
-                logger.debug('No tasks in queue, idling')
-                return False
-
-            if self.run_task(task_instance.id, task_instance.task_key, simplejson.loads(task_instance.args), task_instance.subtask_key):
-                #task started, update its info and remove it from the queue
-                logger.info('Task:%s:%s - starting' % (task_instance.task_key, task_instance.subtask_key))
-                task_instance.started = datetime.datetime.now()
-                task_instance.completion_type = STATUS_RUNNING
-                task_instance.save()
-
-                del self._queue[0]
-                self._running.append(task_instance)
-
-            else:
-                # cluster does not have idle resources.
-                # task will stay in the queue
-                logger.debug('Task:%s:%s - no resources available, remaining in queue' % (task_instance.task_key, task_instance.subtask_key))
-                return False
-
-
-    def run_task(self, task_instance_id, task_key, args={}, subtask_key=None, workunit_key=None):
-        """
-        Run the task specified by the task_key.  This shouldn't be called directly.  Tasks should
-        be queued with queue_task().  If the cluster has idle resources it will be run automatically
-
-        This function is used internally by the cluster for parallel processing work requests.  Work
-        requests are never queued.  If there is no resource available the main worker for the task
-        should be informed and it can readjust its count of available resources.  Any type of resource
-        sharing logic should be handled within select_worker() to keep the logic organized.
-        """
-
-        # get a worker for this task
-        worker = self.select_worker(task_instance_id, task_key, args, subtask_key, workunit_key)
-        # determine how many workers are available for this task
-        available_workers = len(self._workers_idle)+1
-
-        if worker:
-            logger.debug('Worker:%s - Assigned to task: %s:%s %s' % (worker.name, task_key, subtask_key, args))
-            d = worker.remote.callRemote('run_task', task_key, args, subtask_key, workunit_key, available_workers)
-            d.addCallback(self.run_task_successful, worker, task_instance_id, subtask_key)
-            return worker
-
-        # no worker was available
-        # just return 0 (false), the calling function will decided what to do,
-        # depending what called run_task, different error handling will apply
-        else:
-            logger.warning('No worker available')
-            return None
-
-    def run_task_successful(self, results, worker, task_instance_id, subtask_key=None):
-
-        #save the history of what workers work on what task/subtask
-        #its needed for tracking finished work in ParallelTasks and will aide in Fault recovery
-        #it might also be useful for analysis purposes if one node is faulty
-        if subtask_key:
-            #TODO, update model and record what workers worked on what subtasks
-            pass
-
-        else:
-            task_instance = TaskInstance.objects.get(id=task_instance_id)
-            task_instance.worker = worker.name
-            task_instance.save()
-
-
-    def send_results(self, worker_key, results, workunit_key):
-        """
-        Called by workers when they have completed their task.
-
-            Tasks runtime and log should be saved in the database
-        """
-        logger.debug('Worker:%s - sent results: %s' % (worker_key, results))
-        with self._lock:
-            task_instance_id, task_key, args, subtask_key, workunit_key = self._workers_working[worker_key]
-            logger.info('Worker:%s - completed: %s:%s (%s)' % (worker_key, task_key, subtask_key, workunit_key))
-
-            # release the worker back into the idle pool
-            # this must be done before informing the 
-            # main worker.  otherwise a new work request
-            # can be made before the worker is released
-            del self._workers_working[worker_key]
-            self._workers_idle.append(worker_key)
-
-            #if this was the root task for the job then save info.  Ignore the fact that the task might have
-            #been canceled.  If its 100% complete, then mark it as such.
-            if not subtask_key:
-                with self._lock_queue:
-                    task_instance = TaskInstance.objects.get(id=task_instance_id)
-                    task_instance.completed = datetime.datetime.now()
-                    task_instance.completion_type = STATUS_COMPLETE
-                    task_instance.save()
-
-                    #remove task instance from running queue
-                    try:
-                        self._running.remove(task_instance)
-                    except ValueError:
-                        # was already removed by cancel
-                        pass
-
-            else:
-                #check to make sure the task was still in the queue.  Its possible this call was made at the same
-                # time a task was being canceled.  Only worry about sending the reults back to the Task Head
-                # if the task is still running
-                task_instance = TaskInstance.objects.get(id=task_instance_id)
-                with self._lock_queue:
-                    if task_instance in self._running:
-                        #if this was a subtask the main task needs the results and to be informed
-                        task_instance = TaskInstance.objects.get(id=task_instance_id)
-                        main_worker = self.workers[task_instance.worker]
-                        logger.debug('Worker:%s - informed that subtask completed' % task_instance.worker)
-                        main_worker.remote.callRemote('receive_results', results, subtask_key, workunit_key)
-                    else:
-                        logger.debug('Worker:%s - returned a subtask but the task is no longer running.  discarding value.' % worker_key)
-
-        #attempt to advance the queue
-        self.advance_queue()
-
-
-    def task_failed(self, worker_key, results, workunit_key):
-        """
-        Called by workers when the task they were running throws an exception
-        """
-        with self._lock:
-            task_instance_id, task_key, args, subtask_key, workunit_key = self._workers_working[worker_key]
-            logger.info('Worker:%s - failed: %s:%s (%s)' % (worker_key, task_key, subtask_key, workunit_key))
-
-
-            # cancel the task and send notice to all other workers to stop
-            # working on this task.  This may be partially recoverable but that
-            # is not included for now.
-            with self._lock_queue:
-
-                # release the worker back into the idle pool
-                del self._workers_working[worker_key]
-                self._workers_idle.append(worker_key)
-
-                task_instance = TaskInstance.objects.get(id=task_instance_id)
-                task_instance.completed = datetime.datetime.now()
-                task_instance.completion_type = STATUS_FAILED
-                task_instance.save()
-
-                for worker_key, worker_task in self._workers_working.items():
-                    if worker_task[0] == task_instance_id:
-                        worker = self.workers[worker_key]
-                        logger.debug('signalling worker to stop: %s' % worker_key)
-                        worker.remote.callRemote('stop_task')
-
-                #remove task instance from running queue
-                try:
-                    self._running.remove(task_instance)
-                except ValueError:
-                    # was already removed
-                    pass
-
-        #attempt to advance the queue
-        self.advance_queue()
-
-    def fetch_task_status(self):
-        """
-        updates the list of statuses.  this function is used because all
-        workers must be queried to receive status updates.  This results in a
-        list of deferred objects.  There is no way to block until the results
-        are ready.  instead this function updates all the statuses.  Subsequent
-        calls for status will be able to fetch the status.  It may be delayed 
-        by a few seconds but thats minor when considering a task that could run
-        for hours.
-
-        For now, statuses are only queried for Main Workers.  Including 
-        statuses of subtasks requires additional logic and overhead to pass the
-        intermediate results to the main worker.
-        """
-
-        # limit updates so multiple controllers won't cause excessive updates
-        now = datetime.datetime.now()
-        if self._next_task_status_update < now:
-            workers = self.workers
-            for key, data in self._workers_working.items():
-                if not data[3]:
-                    worker = workers[key]
-                    task_instance_id = data[0]
-                    deferred = worker.remote.callRemote('task_status')
-                    deferred.addCallback(self.fetch_task_status_success, task_instance_id)
-            self.next_task_status_update = now + datetime.timedelta(0, 3)
-
-
-    def fetch_task_status_success(self, result, task_instance_id):
-        """
-        updates task status list with response from worker used in conjunction
-        with fetch_task_status()
-        """
-        self._task_statuses[task_instance_id] = result
-
-
-    def task_statuses(self):
-        """
-        Returns the status of all running tasks.  This is a detailed list
-        of progress and status messages.
-        """
-
-        # tell the master to fetch the statuses for the task.
-        # this may or may not complete by the time we process the list
-        self.fetch_task_status()
-
-        statuses = {}
-        for instance in self._queue:
-            statuses[instance.id] = {'s':STATUS_STOPPED}
-
-        for instance in self._running:
-            start = time.mktime(instance.started.timetuple())
-
-            # call worker to get status update
-            try:
-                progress = self._task_statuses[instance.id]
-
-            except KeyError:
-                # its possible that the progress does not exist yet. because
-                # the task has just started and fetch_task_status is not complete
-                pass
-                progress = -1
-
-            statuses[instance.id] = {'s':STATUS_RUNNING, 't':start, 'p':progress}
-
-        return statuses
-
-
-    def worker_stopped(self, worker_key):
-        """
-        Called by workers when they have stopped due to a cancel task request.
-        """
-        with self._lock:
-            logger.info(' Worker:%s - stopped' % worker_key)
-
-            # release the worker back into the idle pool
-            # this must be done before informing the 
-            # main worker.  otherwise a new work request
-            # can be made before the worker is released
-            del self._workers_working[worker_key]
-            self._workers_idle.append(worker_key)
-
-        #attempt to advance the queue
-        self.advance_queue()
-
-
-    def request_worker(self, workerAvatar, subtask_key, args, workunit_key):
-        """
-        Called by workers running a Parallel task.  This is a request
-        for a worker in the cluster to process a workunit from a task
-        """
-
-        #get the task key and run the task.  The key is looked up
-        #here so that a worker can only request a worker for the 
-        #their current task.
-        worker = self._workers_working[workerAvatar.name]
-        task_instance = TaskInstance.objects.get(id=worker[0])
-        logger.debug('Worker:%s - request for worker: %s:%s' % (workerAvatar.name, subtask_key, args))
-
-        # lock queue and check status of task to ensure no lost workers
-        # due to a canceled task
-        with self._lock_queue:
-            if task_instance in self._running:
-                self.run_task(worker[0], worker[1], args, subtask_key, workunit_key)
-
-            else:
-                logger.debug('Worker:%s - request for worker failed, task is not running' % (workerAvatar.name))
-
-
-
-class MasterRealm:
-    """
-    Realm used by the Master server to assign avatars.
-    """
-    implements(portal.IRealm)
-    def requestAvatar(self, avatarID, mind, *interfaces):
-        assert pb.IPerspective in interfaces
-
-        if avatarID == 'controller':
-            avatar = ControllerAvatar(avatarID)
-            avatar.server = self.server
-            avatar.attached(mind)
-            logger.info('controller:%s - connected' % avatarID)
->>>>>>> d23385da
 
         print self.modules
         ModuleManager.__init__(self, self.modules)
